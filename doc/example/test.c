#include <stdio.h>
#include <inttypes.h>
#include "nvpipe.h"
#include "libnvpipeutil/format.h"

void SaveBufferNV12(uint8_t *data, int width, int height, char *str) {
  FILE *pFile;
  
  pFile=fopen(str, "wb");
  if(pFile==NULL)
    return;

  // Write header
  fprintf(pFile, "P5\n%d %d\n255\n", width, height);

  // Write pixel data
  for(int y=0; y<height; y++)
    fwrite(data+y*width, 1, width, pFile);
  
  // Close file
  fclose(pFile);
}

void SaveBufferARGB(uint8_t *data, int width, int height, char *str) {
  FILE *pFile;
  
  // Open file
  pFile=fopen(str, "wb");
  if(pFile==NULL)
    return;
  
  // Write header
  fprintf(pFile, "P6\n%d %d\n255\n", width, height);

  uint8_t *row = malloc( sizeof(uint8_t) * width * 3 );

  // Write pixel data
  for(int y=0; y<height; y++) {
    for (int x=0; x<width; x++) {
      int index = x + y*width;
      row[x*3] = data[index*4+1];
      row[x*3+1] = data[index*4+2];
      row[x*3+2] = data[index*4+3];
    }
    fwrite(row, 1, width*3, pFile);
  }
  
  free (row);
  // Close file
  fclose(pFile);
}

void SaveBufferRGBA(uint8_t *data, int width, int height, char *str) {
  FILE *pFile;
  
  // Open file
  pFile=fopen(str, "wb");
  if(pFile==NULL)
    return;
  
  // Write header
  fprintf(pFile, "P6\n%d %d\n255\n", width, height);

  uint8_t *row = malloc( sizeof(uint8_t) * width * 3 );

  // Write pixel data
  for(int y=0; y<height; y++) {
    for (int x=0; x<width; x++) {
      int index = x + y*width;
      row[x*3] = data[index*4];
      row[x*3+1] = data[index*4+1];
      row[x*3+2] = data[index*4+2];
    }
    fwrite(row, 1, width*3, pFile);
  }
  
  free (row);
  // Close file
  fclose(pFile);
}


void SaveBufferRGB(uint8_t *data, int width, int height, char *str) {
  FILE *pFile;
  
  // Open file
  pFile=fopen(str, "wb");
  if(pFile==NULL)
    return;
  
  // Write header
  fprintf(pFile, "P6\n%d %d\n255\n", width, height);

  uint8_t *row = malloc( sizeof(uint8_t) * width * 3 );

  // Write pixel data
  for(int y=0; y<height; y++) {
    fwrite(data, 1, width*3, pFile);
    data += width*3;
  }
  // Close file
  fclose(pFile);
}


static void*
pa_alloc(size_t sz) {
    void* rv;
    const int err = posix_memalign(&rv, 4096, sz);
    if(0 != err) {
        fprintf(stderr, "%zu-byte allocation failed.\n", sz);
        return NULL;
    }
    return rv;
}


void SaveBufferYUV420P(uint8_t *data, int width, int height, char *str) {
  FILE *pFile;
  char szFilename[32];
  int  y;

  // Open file
  sprintf(szFilename, str);
  pFile=fopen(szFilename, "wb");
  if(pFile==NULL)
    return;

  // Write header
  fprintf(pFile, "P5\n%d %d\n255\n", width, height);

  // Write pixel data
  for(y=0; y<height; y++)
    fwrite(data+y*width, 1, width, pFile);
  
  // Close file
  fclose(pFile);
}


void SaveBufferBit(uint8_t *data, int length, char *str) {
  FILE *pFile;
  char szFilename[32];
  int  y;

  // Open file
  sprintf(szFilename, str);
  pFile=fopen(szFilename, "wb");
  if(pFile==NULL)
    return;

  fwrite(data, 1, length, pFile);
  
  // Close file
  fclose(pFile);
}


size_t ReadFromFile(char* file_name, void* data, size_t size) {
    FILE *pFile;
    size_t read_size;
    // Open file
    pFile=fopen(file_name, "rb");

    if(pFile==NULL)
        return 0;
    // read data
    read_size = fread(data, 1, size, pFile);

    // Close file
    fclose(pFile);

    return read_size;
}

size_t ReadFromRGBFile(char* file_name, void* data, size_t size) {
    FILE *pFile;
    size_t read_size;
    // Open file
    pFile=fopen(file_name, "rb");

    if(pFile==NULL)
        return 0;

    read_size = fread(data, 1, 16, pFile);
    // read data
    read_size = fread(data, 1, size, pFile);

    // Close file
    fclose(pFile);

    return read_size;
}


static void pgm_save(unsigned char *buf, int wrap, int xsize, int ysize,
                     char *filename)
{
    FILE *f;
    int i;
    f = fopen(filename,"w");
    fprintf(f, "P5\n%d %d\n%d\n", xsize, ysize, 255);
    for (i = 0; i < ysize; i++)
        fwrite(buf + i * wrap, 1, xsize, f);
    fclose(f);
}


int main( int argc, char* argv[] ) {

    /*
    int width = 640;
    int height = 480;
    uint8_t* rgb_img_ptr = malloc(sizeof(uint8_t)*width*height*4);
    uint8_t* nv12_img_ptr = malloc(sizeof(uint8_t)*width*height*3/2);

    for ( int i = 0; i < 10; i++ ) {
        for ( int y = 0; y < height; y++ ) {
            for ( int x = 0; x < width; x++ ) {
                int index = x + y * width;
                rgb_img_ptr[index*4] = 0;
                rgb_img_ptr[index*4+1] = x*2+y+i*12;//255;
                rgb_img_ptr[index*4+2] = x+y+12;
                rgb_img_ptr[index*4+3] = x+y*2+i*2;
            }
        }
        SaveBufferARGB(rgb_img_ptr, width, height, "original_rgb.pgm");
        formatConversion(width, height, rgb_img_ptr, 
                        nv12_img_ptr, NVPIPE_IMAGE_FORMAT_CONVERSION_ARGB_TO_NV12);
        
        SaveBufferNV12(nv12_img_ptr, width, height, "nv12.pgm");
        
        //formatConversion(width, height, nv12_img_ptr, 
        //                rgb_img_ptr, NVPIPE_IMAGE_FORMAT_CONVERSION_NV12_TO_ARGB);
        formatConversion(width, height, nv12_img_ptr, 
                        rgb_img_ptr, NVPIPE_IMAGE_FORMAT_CONVERSION_NV12_TO_RGB);
        
        SaveBufferRGB(rgb_img_ptr, width, height, "decoded_rgb.pgm");
    }
    free (rgb_img_ptr);
    free (nv12_img_ptr);
    return 0;
    */

    /*
    nvpipe* codec = nvpipe_create_instance(NVPIPE_CODEC_ID_H264);

    int width=640;
    int height=480;
    size_t buffer_size = sizeof(uint8_t)*width*height*3/2;
    printf("%zu is the size;", buffer_size);
    void* img_buffer = pa_alloc(buffer_size);
    size_t img_buffer_size = buffer_size;
    uint8_t* img_ptr0 = img_buffer;
    uint8_t* img_ptr1 = img_ptr0 + (width*height);
    uint8_t* img_ptr2 = img_ptr1 + (width*height) / 4;
    
    int gap0 = width;
    int gap1 = width/2;
    int gap2 = width/4;
    

    void* pkt_buffer = pa_alloc(buffer_size);
    size_t pkt_buffer_size = buffer_size;

    for ( int i = 0; i < 20; i++ ) {
        
        
        pkt_buffer_size = buffer_size;
        img_buffer_size = buffer_size;

        if ( i < 10 ) {
            width = 640;
            height = 480;
        } else {
            width = 320;
            height = 240;
        }

        for(size_t y=0;y<height;y++) {
            for(size_t x=0;x<width;x++) {
                    img_ptr0[y * width + x] = (x + y + i*10);
            }
        }
 
        for(size_t y=0;y<height/2;y++) {
            for(size_t x=0;x<width/2;x++) {
                img_ptr1[y * gap1 + x] = 128 + y;
                img_ptr2[y * gap2 + x] = 64 + x;
            }
    }*/
    /*
    nvpipe* codec = nvpipe_create_instance(NVPIPE_CODEC_ID_H264);
    //nvpipe* codec2 = nvpipe_create_instance(NVPIPE_CODEC_ID_H264);
    //int width = 4096;
    //int height = 2048;
    int width = 4096;
    int height = 2048;
    size_t buffer_size = sizeof(uint8_t)*width*height*3;
    void* img_buffer = malloc(buffer_size);
    //void* img_buffer = pa_alloc(buffer_size);
    size_t img_buffer_size = buffer_size;
    uint8_t* img_ptr0 = img_buffer;

    void** pkt_buffer_list[5];
    size_t pkt_buffer_size_list[5];

    //void* pkt_buffer = pa_alloc(buffer_size);
    for ( int i = 0; i < 5; i++ ) {
        void* pkt_buffer = malloc(buffer_size);
        pkt_buffer_list[i] = pkt_buffer;
        pkt_buffer_size_list[i] = buffer_size;
    }
    
    size_t pkt_buffer_size = buffer_size;

    for ( int i = 0; i < 5; i++ ) {

        pkt_buffer_size = buffer_size;
        img_buffer_size = buffer_size;

        //if ( i > 20 ) {
        if ( 1 ) {
            width = 4096;
            height = 2048;
        } else {
            width = 1280;
            height = 720;
        }
        
        if ( i == 60 ) {
            nvpipe_set_bitrate(codec, 10000);
        }

        for(size_t y=0;y<height;y++) {
            for(size_t x=0;x<width;x++) {
                int index = y * width + x;
                img_ptr0[index*3] = (x + y + i*10);
                img_ptr0[index*3+1] = 128 + y + i *15;
                img_ptr0[index*3+2] = 64 + x;
            }
        }
  
        char str[15];
        
        int num = i % 100;

        sprintf(str, "encoded_file%d.pgm", num);
        SaveBufferRGB(img_buffer, width, height, str);
        nvpipe_encode(codec, img_buffer, buffer_size, pkt_buffer_list[i], &(pkt_buffer_size_list[i]), width, height, NVPIPE_IMAGE_FORMAT_RGB);
        printf( "frame: %d, packet size: %zu\n", i, pkt_buffer_size_list[i]);
        
    }

    for ( int i = 0; i < 5; i++) {
        char str[15];
        if (nvpipe_decode(codec, pkt_buffer_list[i], pkt_buffer_size_list[i], img_buffer, &img_buffer_size, &width, &height, NVPIPE_IMAGE_FORMAT_RGB) == 0 ) {
            //if (nvpipe_decode(codec, pkt_buffer, pkt_buffer_size, img_buffer, &img_buffer_size, &width, &height, NVPIPE_IMAGE_FORMAT_NV12) == 0 ) {
                sprintf(str, "decoded_file%d.pgm", i);
                SaveBufferRGB(img_buffer, width, height, str);
                //SaveBufferNV12(img_buffer, width, height, str);
                
                //formatConversion(width, height, img_buffer, pkt_buffer, NVPIPE_IMAGE_FORMAT_CONVERSION_NV12_TO_RGB);
                //sprintf(str, "decoded_file_conv%d.pgm", i);
                //SaveBufferRGB(pkt_buffer, width, height, str);

        }
    }

    nvpipe_destroy_instance(codec);
    //nvpipe_destroy_instance(codec2);

    free(img_buffer);
    for ( int i = 0; i < 5; i++ ) {
        free(pkt_buffer_list[i]);
    }

    return 0;
    */
    
    //nvpipe* codec = nvpipe_create_instance(NVPIPE_CODEC_ID_H264_HARDWARE);
    nvpipe* codec = nvpipe_create_instance(NVPIPE_CODEC_ID_H264_SOFTWARE);
    nvpipe* codec2 = nvpipe_create_instance(NVPIPE_CODEC_ID_H264_HARDWARE);
    //int width = 640;
    //int height = 480;
    int width = 1920;
    int height = 1080;

    size_t buffer_size = sizeof(uint8_t)*width*height*4;
    void* img_buffer = malloc(buffer_size);
    //void* img_buffer = pa_alloc(buffer_size);
    size_t img_buffer_size = buffer_size;
    uint8_t* img_ptr0 = img_buffer;
    //void* pkt_buffer = pa_alloc(buffer_size);
    void* pkt_buffer = malloc(buffer_size);
    size_t pkt_buffer_size = buffer_size;

    //ReadFromRGBFile("currentImage.pgm", img_buffer, width*height*3);
    //SaveBufferRGB(img_buffer, width, height, "currentImage_new.pgm");
    int channel = 4;
    nvpipeMemGpu2 memgpu2_;
    initializeMemGpu2(&memgpu2_);

for (int i = 0; i < 10; i++ ) {
    pkt_buffer_size = buffer_size;
    for(size_t y=0;y<height;y++) {
        for(size_t x=0;x<width;x++) {
            int index = y * width + x;
            if ( channel == 4) {
                img_ptr0[index*channel] = x+y+i*5;//x+y;
                img_ptr0[index*channel+1] = x+i*10;//x;
                img_ptr0[index*channel+2] = 0;
                img_ptr0[index*channel+3] = 255;
            } else {
                img_ptr0[index*channel] = x+y;
                img_ptr0[index*channel+1] = x;
                img_ptr0[index*channel+2] = 0;
            }
        }
    }
    printf("finished: %d\n", i);
/*
    SaveBufferRGBA(img_buffer, width, height, "original.pgm");
    formatConversionReuseMemory(width, height, img_buffer, pkt_buffer, NVPIPE_IMAGE_FORMAT_CONVERSION_RGBA_TO_NV12, &memgpu2_);
    SaveBufferNV12(pkt_buffer, width, height, "nv12.pgm");
    formatConversionReuseMemory(width, height, pkt_buffer, img_buffer, NVPIPE_IMAGE_FORMAT_CONVERSION_NV12_TO_RGBA, &memgpu2_);
    SaveBufferRGBA(img_buffer, width, height, "CONVERTED.pgm");
*/
    nvpipe_encode(codec, img_buffer, buffer_size, pkt_buffer, &pkt_buffer_size, width, height, NVPIPE_IMAGE_FORMAT_RGBA);
    //printf("encoding size: %zu\n", pkt_buffer_size);
    //SaveBufferBit(pkt_buffer, pkt_buffer_size, "file.264");

    //size_t ssss = 18931;
    //ReadFromFile("file.264", pkt_buffer, ssss);
    //nvpipe_decode(codec2, pkt_buffer, ssss, img_buffer, img_buffer_size, &width, &height, NVPIPE_IMAGE_FORMAT_RGBA);

    nvpipe_decode(codec, pkt_buffer, pkt_buffer_size, img_buffer, img_buffer_size, &width, &height, NVPIPE_IMAGE_FORMAT_RGBA);
//        SaveBufferRGBA(img_buffer, width, height, "decoded.pgm");
}


    destroyMemGpu2(&memgpu2_);
    nvpipe_destroy_instance(codec);
    nvpipe_destroy_instance(codec2);
    free(img_buffer);
    free(pkt_buffer);
    return 0;


    
    

    for ( int i = 0; i < 5; i++ ) {

        pkt_buffer_size = buffer_size;
        img_buffer_size = buffer_size;

        //if ( i > 20 ) {
        
<<<<<<< HEAD
        if ( i == 60 ) {
            nvpipe_set_bitrate(codec, 10000);
        }

        for(size_t y=0;y<height;y++) {
            for(size_t x=0;x<width;x++) {
                int index = y * width + x;
                //img_ptr0[index*4] = (x + y + i*10);
                //img_ptr0[index*4+1] = 128 + y + i *15;
                //img_ptr0[index*4+2] = 64 + x;
                //img_ptr0[index*4+3] = 255;
            }
        }

        char str[15];
        
        int num = i % 100;

        sprintf(str, "encoded_file%d.pgm", num);
        SaveBufferRGBA(img_buffer, width, height, str);
        nvpipe_encode(codec, img_buffer, buffer_size, pkt_buffer, &pkt_buffer_size, width, height, NVPIPE_IMAGE_FORMAT_RGBA);
=======
        nvpipe* codec = nvpipe_create_instance(NVPIPE_CODEC_ID_H264_HARDWARE);
        nvpipe* codec2 = nvpipe_create_instance(NVPIPE_CODEC_ID_H264_HARDWARE);
        int width = 640;
        int height = 480;

        size_t buffer_size = sizeof(uint8_t)*width*height*4;
        void* img_buffer = malloc(buffer_size);
        //void* img_buffer = pa_alloc(buffer_size);
        size_t img_buffer_size = buffer_size;
        uint8_t* img_ptr0 = img_buffer;
        //void* pkt_buffer = pa_alloc(buffer_size);
        void* pkt_buffer = malloc(buffer_size);
        size_t pkt_buffer_size = buffer_size;

        //ReadFromRGBFile("currentImage.pgm", img_buffer, width*height*3);
        //SaveBufferRGB(img_buffer, width, height, "currentImage_new.pgm");
        int channel = 4;
        nvpipeMemGpu2 memgpu2_;
        initializeMemGpu2(&memgpu2_);

for (int i = 0; i < 25; i++ ) {
        pkt_buffer_size = buffer_size;
        for(size_t y=0;y<height;y++) {
            for(size_t x=0;x<width;x++) {
                int index = y * width + x;
                if ( channel == 4) {
                    img_ptr0[index*channel] = x+y+i*5;//x+y;
                    img_ptr0[index*channel+1] = x+i*10;//x;
                    img_ptr0[index*channel+2] = 0;
                    img_ptr0[index*channel+3] = 255;
                } else {
                    img_ptr0[index*channel] = x+y;
                    img_ptr0[index*channel+1] = x;
                    img_ptr0[index*channel+2] = 0;
                }
            }
        }
/*
        SaveBufferRGBA(img_buffer, width, height, "original.pgm");
        formatConversionReuseMemory(width, height, img_buffer, pkt_buffer, NVPIPE_IMAGE_FORMAT_CONVERSION_RGBA_TO_NV12, &memgpu2_);
        SaveBufferNV12(pkt_buffer, width, height, "nv12.pgm");
        formatConversionReuseMemory(width, height, pkt_buffer, img_buffer, NVPIPE_IMAGE_FORMAT_CONVERSION_NV12_TO_RGBA, &memgpu2_);
        SaveBufferRGBA(img_buffer, width, height, "CONVERTED.pgm");
*/
        nvpipe_encode(codec, img_buffer, buffer_size, pkt_buffer, &pkt_buffer_size, width, height, NVPIPE_IMAGE_FORMAT_RGBA);
        //printf("encoding size: %zu\n", pkt_buffer_size);
        //SaveBufferBit(pkt_buffer, pkt_buffer_size, "file.264");

        //size_t ssss = 18931;
        //ReadFromFile("file.264", pkt_buffer, ssss);
        //nvpipe_decode(codec2, pkt_buffer, ssss, img_buffer, img_buffer_size, &width, &height, NVPIPE_IMAGE_FORMAT_RGBA);

        nvpipe_decode(codec2, pkt_buffer, pkt_buffer_size, img_buffer, img_buffer_size, &width, &height, NVPIPE_IMAGE_FORMAT_RGBA);
//        SaveBufferRGBA(img_buffer, width, height, "decoded.pgm");
}


        destroyMemGpu2(&memgpu2_);
        nvpipe_destroy_instance(codec);
        nvpipe_destroy_instance(codec2);
        free(img_buffer);
        free(pkt_buffer);
        return 0;


        
>>>>>>> 8d643c80
        
        //memset(pkt_buffer, 23, pkt_buffer_size);
        //printf( "frame: %d, packet size: %zu\n", i, pkt_buffer_size);
        if (nvpipe_decode(codec2, pkt_buffer, pkt_buffer_size, img_buffer, img_buffer_size, &width, &height, NVPIPE_IMAGE_FORMAT_RGBA) == 0 ) {
        //if (nvpipe_decode(codec, pkt_buffer, pkt_buffer_size, img_buffer, img_buffer_size, &width, &height, NVPIPE_IMAGE_FORMAT_NV12) == 0 ) {
            sprintf(str, "decoded_file%d.pgm", i);
            SaveBufferRGBA(img_buffer, width, height, str);
            //SaveBufferNV12(img_buffer, width, height, str);
            
            //formatConversion(width, height, img_buffer, pkt_buffer, NVPIPE_IMAGE_FORMAT_CONVERSION_NV12_TO_RGB);
            //sprintf(str, "decoded_file_conv%d.pgm", i);
            //SaveBufferRGB(pkt_buffer, width, height, str);

        } else {
            printf("decoding frame not written to file: %d\n", i);
        }

    }

    nvpipe_destroy_instance(codec);
    nvpipe_destroy_instance(codec2);

    free(img_buffer);
    free(pkt_buffer);

    return 0;
    
}<|MERGE_RESOLUTION|>--- conflicted
+++ resolved
@@ -457,7 +457,6 @@
 
         //if ( i > 20 ) {
         
-<<<<<<< HEAD
         if ( i == 60 ) {
             nvpipe_set_bitrate(codec, 10000);
         }
@@ -479,7 +478,36 @@
         sprintf(str, "encoded_file%d.pgm", num);
         SaveBufferRGBA(img_buffer, width, height, str);
         nvpipe_encode(codec, img_buffer, buffer_size, pkt_buffer, &pkt_buffer_size, width, height, NVPIPE_IMAGE_FORMAT_RGBA);
-=======
+
+        //memset(pkt_buffer, 23, pkt_buffer_size);
+        //printf( "frame: %d, packet size: %zu\n", i, pkt_buffer_size);
+        if (nvpipe_decode(codec2, pkt_buffer, pkt_buffer_size, img_buffer, img_buffer_size, &width, &height, NVPIPE_IMAGE_FORMAT_RGBA) == 0 ) {
+        //if (nvpipe_decode(codec, pkt_buffer, pkt_buffer_size, img_buffer, img_buffer_size, &width, &height, NVPIPE_IMAGE_FORMAT_NV12) == 0 ) {
+            sprintf(str, "decoded_file%d.pgm", i);
+            SaveBufferRGBA(img_buffer, width, height, str);
+            //SaveBufferNV12(img_buffer, width, height, str);
+            
+            //formatConversion(width, height, img_buffer, pkt_buffer, NVPIPE_IMAGE_FORMAT_CONVERSION_NV12_TO_RGB);
+            //sprintf(str, "decoded_file_conv%d.pgm", i);
+            //SaveBufferRGB(pkt_buffer, width, height, str);
+
+        } else {
+            printf("decoding frame not written to file: %d\n", i);
+        }
+
+    }
+
+    nvpipe_destroy_instance(codec);
+    nvpipe_destroy_instance(codec2);
+
+    free(img_buffer);
+    free(pkt_buffer);
+
+    return 0;
+    
+}
+
+/*
         nvpipe* codec = nvpipe_create_instance(NVPIPE_CODEC_ID_H264_HARDWARE);
         nvpipe* codec2 = nvpipe_create_instance(NVPIPE_CODEC_ID_H264_HARDWARE);
         int width = 640;
@@ -517,13 +545,13 @@
                 }
             }
         }
-/*
+
         SaveBufferRGBA(img_buffer, width, height, "original.pgm");
         formatConversionReuseMemory(width, height, img_buffer, pkt_buffer, NVPIPE_IMAGE_FORMAT_CONVERSION_RGBA_TO_NV12, &memgpu2_);
         SaveBufferNV12(pkt_buffer, width, height, "nv12.pgm");
         formatConversionReuseMemory(width, height, pkt_buffer, img_buffer, NVPIPE_IMAGE_FORMAT_CONVERSION_NV12_TO_RGBA, &memgpu2_);
         SaveBufferRGBA(img_buffer, width, height, "CONVERTED.pgm");
-*/
+
         nvpipe_encode(codec, img_buffer, buffer_size, pkt_buffer, &pkt_buffer_size, width, height, NVPIPE_IMAGE_FORMAT_RGBA);
         //printf("encoding size: %zu\n", pkt_buffer_size);
         //SaveBufferBit(pkt_buffer, pkt_buffer_size, "file.264");
@@ -543,35 +571,4 @@
         free(img_buffer);
         free(pkt_buffer);
         return 0;
-
-
-        
->>>>>>> 8d643c80
-        
-        //memset(pkt_buffer, 23, pkt_buffer_size);
-        //printf( "frame: %d, packet size: %zu\n", i, pkt_buffer_size);
-        if (nvpipe_decode(codec2, pkt_buffer, pkt_buffer_size, img_buffer, img_buffer_size, &width, &height, NVPIPE_IMAGE_FORMAT_RGBA) == 0 ) {
-        //if (nvpipe_decode(codec, pkt_buffer, pkt_buffer_size, img_buffer, img_buffer_size, &width, &height, NVPIPE_IMAGE_FORMAT_NV12) == 0 ) {
-            sprintf(str, "decoded_file%d.pgm", i);
-            SaveBufferRGBA(img_buffer, width, height, str);
-            //SaveBufferNV12(img_buffer, width, height, str);
-            
-            //formatConversion(width, height, img_buffer, pkt_buffer, NVPIPE_IMAGE_FORMAT_CONVERSION_NV12_TO_RGB);
-            //sprintf(str, "decoded_file_conv%d.pgm", i);
-            //SaveBufferRGB(pkt_buffer, width, height, str);
-
-        } else {
-            printf("decoding frame not written to file: %d\n", i);
-        }
-
-    }
-
-    nvpipe_destroy_instance(codec);
-    nvpipe_destroy_instance(codec2);
-
-    free(img_buffer);
-    free(pkt_buffer);
-
-    return 0;
-    
-}+*/
